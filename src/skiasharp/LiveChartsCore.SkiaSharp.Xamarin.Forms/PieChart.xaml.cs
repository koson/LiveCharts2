--- conflicted
+++ resolved
@@ -642,13 +642,8 @@
         protected override void OnParentSet()
         {
             base.OnParentSet();
-<<<<<<< HEAD
-            if (Parent == null) _core?.Unload();
-            else _core?.Update();
-=======
             if (Parent == null) core?.Unload();
             else core?.Load();
->>>>>>> 66841943
         }
 
         private void OnSizeChanged(object sender, EventArgs e)
